--- conflicted
+++ resolved
@@ -185,11 +185,7 @@
 autodoc_typehints = "description"
 
 autoapi_dirs = ["../../nipoppy"]
-<<<<<<< HEAD
-autoapi_ignore = ["*_version*", "**/cli.py"]
-=======
 autoapi_ignore = ["*_version*", "**/cli.py", "**/nipoppy/data"]
->>>>>>> 591dd267
 autoapi_options = [
     "members",
     "undoc-members",
