--- conflicted
+++ resolved
@@ -112,21 +112,9 @@
         ).validate(),
     ],
 )
-<<<<<<< HEAD
-def test_cleanup(doughnut: Doughnut, workflow: BidsConversionRunner):
+def test_cleanup(table: CurationStatusTable, workflow: BidsConversionRunner):
     workflow.pipeline_step = "convert"
-    workflow.doughnut = doughnut
-=======
-def test_cleanup(table: CurationStatusTable, config: Config, tmp_path: Path):
-    workflow = BidsConversionRunner(
-        dpath_root=tmp_path / "my_dataset",
-        pipeline_name="heudiconv",
-        pipeline_version="0.12.2",
-        pipeline_step="convert",
-    )
     workflow.curation_status_table = table
-    config.save(workflow.layout.fpath_config)
->>>>>>> a3851f1f
 
     workflow.run_cleanup()
 
@@ -134,44 +122,19 @@
     assert CurationStatusTable.load(workflow.layout.fpath_curation_status).equals(table)
 
 
-<<<<<<< HEAD
 def test_cleanup_simulate(workflow: BidsConversionRunner):
     workflow.pipeline_step = "convert"
     workflow.simulate = True
-    workflow.doughnut = Doughnut()
-=======
-def test_cleanup_simulate(tmp_path: Path, config: Config):
-    workflow = BidsConversionRunner(
-        dpath_root=tmp_path / "my_dataset",
-        pipeline_name="heudiconv",
-        pipeline_version="0.12.2",
-        pipeline_step="convert",
-        simulate=True,
-    )
     workflow.curation_status_table = CurationStatusTable()
-    config.save(workflow.layout.fpath_config)
->>>>>>> a3851f1f
 
     workflow.run_cleanup()
 
     assert not workflow.layout.fpath_curation_status.exists()
 
 
-<<<<<<< HEAD
-def test_cleanup_no_doughnut_update(workflow: BidsConversionRunner):
+def test_cleanup_no_status_update(workflow: BidsConversionRunner):
     workflow.pipeline_step = "prepare"
-    workflow.doughnut = Doughnut()
-=======
-def test_cleanup_no_status_update(config: Config, tmp_path: Path):
-    workflow = BidsConversionRunner(
-        dpath_root=tmp_path / "my_dataset",
-        pipeline_name="heudiconv",
-        pipeline_version="0.12.2",
-        pipeline_step="prepare",
-    )
     workflow.curation_status_table = CurationStatusTable()
-    config.save(workflow.layout.fpath_config)
->>>>>>> a3851f1f
 
     workflow.run_cleanup()
 
@@ -204,21 +167,9 @@
     ],
 )
 def test_get_participants_sessions_to_run(
-<<<<<<< HEAD
-    doughnut_data, participant_id, session_id, expected, workflow: BidsConversionRunner
+    status_data, participant_id, session_id, expected, workflow: BidsConversionRunner
 ):
-    workflow.doughnut = Doughnut().add_or_update_records(
-=======
-    status_data, participant_id, session_id, expected, tmp_path: Path
-):
-    workflow = BidsConversionRunner(
-        dpath_root=tmp_path / "my_dataset",
-        pipeline_name="heudiconv",
-        pipeline_version="0.12.2",
-        pipeline_step="prepare",
-    )
     workflow.curation_status_table = CurationStatusTable().add_or_update_records(
->>>>>>> a3851f1f
         records=[
             {
                 CurationStatusTable.col_participant_id: data[0],
