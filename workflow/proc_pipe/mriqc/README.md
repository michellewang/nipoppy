--- conflicted
+++ resolved
@@ -16,22 +16,13 @@
 - A run for a participant is considered successful when the participant's log file reads **`Participant level finished successfully`**
 
 ### 1.2 Evaluate MRIQC Results
-<<<<<<< HEAD
-- Use [eval_mriqc_results.py](https://github.com/neurodatascience/mr_proc/blob/main/workflow/proc_pipe/scripts/eval_mriqc_results.py) to determine how many subjects successfully passed through the MRIQC pipeline
-	- Mandatory: Pass in a JSON configuration file LINK that contains the input directory, the results directory, the absolute path to the list of subjects, the desired file types, the desired session ID and the output CSV filename
+- Use [eval_mriqc_results.py](https://github.com/InesGP/mr_proc/blob/main/workflow/proc_pipe/mriqc/eval_mriqc_results.py) to determine how many subjects successfully passed through the MRIQC pipeline
+	- Mandatory: Pass in a [JSON configuration file](https://github.com/InesGP/mr_proc/blob/main/workflow/proc_pipe/mriqc/mriqc_config.json) that contains the input directory, the results directory, the absolute path to the list of subjects, the desired file types, the desired session ID and the output CSV filename
 	- Multiple sessions can be evaluated, but each session will require a new job running this script
 	- Optional: By default, the script will evaluate if T1w and BOLD MRI data participant files were processed, but other file types can be passed in through the JSON file
 - Example command:
 	- python eval.py mriqc_config.json >> RESULTS_DIR/mriqc_eval_err.log
 - After a successful run of the script, a CSV file named by default ```**status.csv**``` should appear in the results directory along with an error output log meant to track errors that may occur
-=======
-- Use [eval_mriqc_results.py](https://github.com/InesGP/mr_proc/blob/main/workflow/proc_pipe/mriqc/eval_mriqc_results.py) to determine how many subjects successfully passed through the MRIQC pipeline
-	- Mandatory: Pass in a [JSON configuration file](https://github.com/InesGP/mr_proc/blob/main/workflow/proc_pipe/mriqc/mriqc_config.json) that contains the input directory, the results directory, the absolute path to the list of subjects and the desired file types
-	- Optional: By default, the script will evaluate if T1w and BOLD MRI data participant files were processed, but other file types can be passed in through the JSON file
-- Example command:
-	- python eval.py mriqc_config.json >> RESULTS_DIR/mriqc_eval_err.log
-- After a successful run of the script, a CSV file named **`status.csv`** should appear in the results directory along with an error output log meant to track errors that may occur
->>>>>>> e9081bbe
 - An example status CSV snippet:
 ```
 participant_id,session_id,T1w,BOLD
