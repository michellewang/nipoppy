"""Test that all supported pipelines can run successfully in simulate mode."""

import warnings
from collections import defaultdict
from pathlib import Path

import pytest
import pytest_mock
from boutiques import bosh
from packaging.version import Version

from nipoppy.config.main import Config
from nipoppy.config.pipeline import BasePipelineConfig
from nipoppy.env import DEFAULT_PIPELINE_STEP_NAME
from nipoppy.layout import DatasetLayout
from nipoppy.utils import (
    DPATH_SAMPLE_PIPELINES,
    FPATH_SAMPLE_CONFIG,
    FPATH_SAMPLE_CONFIG_FULL,
    TEMPLATE_REPLACE_PATTERN,
)
from nipoppy.workflows import (
    BidsConversionRunner,
    ExtractionRunner,
    PipelineRunner,
    PipelineTracker,
)

from .conftest import create_empty_dataset, prepare_dataset


@pytest.fixture()
def single_subject_dataset(
    tmp_path: Path, mocker: pytest_mock.MockerFixture
) -> DatasetLayout:
    dataset_root = tmp_path / "my_dataset"
    participant_id = "01"
    session_id = "01"
    container_command = "apptainer"
    substitutions = {
        "[[NIPOPPY_DPATH_PIPELINES]]": str(DPATH_SAMPLE_PIPELINES),
        "[[NIPOPPY_DPATH_CONTAINERS]]": "[[NIPOPPY_DPATH_CONTAINERS]]",
        "[[HEUDICONV_HEURISTIC_FILE]]": str(tmp_path / "heuristic.py"),
        "[[DCM2BIDS_CONFIG_FILE]]": str(tmp_path / "dcm2bids_config.json"),
        "[[FREESURFER_LICENSE_FILE]]": str(tmp_path / "freesurfer_license.txt"),
        "[[TEMPLATEFLOW_HOME]]": str(tmp_path / "templateflow"),
    }

    participants_and_sessions = {participant_id: [session_id]}

    layout = DatasetLayout(dataset_root)
    create_empty_dataset(dataset_root)
    manifest = prepare_dataset(
        participants_and_sessions_manifest=participants_and_sessions,
        participants_and_sessions_bidsified=participants_and_sessions,
        dpath_bidsified=layout.dpath_bids,
    )
    manifest.save_with_backup(layout.fpath_manifest)

    config = Config.load(FPATH_SAMPLE_CONFIG_FULL, apply_substitutions=False)
    config.SUBSTITUTIONS = substitutions
    config.save(layout.fpath_config)

    for placeholder, fpath in substitutions.items():
        if "FILE" in placeholder:
            Path(fpath).touch()

    # patch so that the test runs even if the command is not available
    mocker.patch(
        "nipoppy.config.container.check_container_command",
        return_value=container_command,
    )

    return layout, participant_id, session_id


def get_fpaths_descriptors() -> list[str]:
    return [
        str(fpath) for fpath in Path(DPATH_SAMPLE_PIPELINES).glob("*/descriptor*.json")
    ]


def get_fmriprep_output_paths(
    participant_id, session_id, pipeline_version=None
) -> list[str]:
    fpaths = [
        f"sub-{participant_id}/ses-{session_id}/anat/sub-{participant_id}_ses-{session_id}_desc-preproc_T1w.json",  # noqa E501
        f"sub-{participant_id}/ses-{session_id}/anat/sub-{participant_id}_ses-{session_id}_desc-preproc_T1w.nii.gz",  # noqa E501
        f"sub-{participant_id}/ses-{session_id}/anat/sub-{participant_id}_ses-{session_id}_desc-brain_mask.json",  # noqa E501
        f"sub-{participant_id}/ses-{session_id}/anat/sub-{participant_id}_ses-{session_id}_desc-brain_mask.nii.gz",  # noqa E501
        f"sub-{participant_id}/ses-{session_id}/anat/sub-{participant_id}_ses-{session_id}_dseg.nii.gz",  # noqa E501
        f"sub-{participant_id}/ses-{session_id}/anat/sub-{participant_id}_ses-{session_id}_label-CSF_probseg.nii.gz",  # noqa E501
        f"sub-{participant_id}/ses-{session_id}/anat/sub-{participant_id}_ses-{session_id}_label-GM_probseg.nii.gz",  # noqa E501
        f"sub-{participant_id}/ses-{session_id}/anat/sub-{participant_id}_ses-{session_id}_label-WM_probseg.nii.gz",  # noqa E501
    ]

    if pipeline_version == "20.2.7":
        fpaths = [f"fmriprep/{fpath}" for fpath in fpaths]

    return fpaths


def get_mriqc_output_paths(
    participant_id, session_id, pipeline_version=None
) -> list[str]:
    return [
        f"sub-{participant_id}/ses-{session_id}/anat/sub-{participant_id}_ses-{session_id}_T1w.json",  # noqa E501
        f"sub-{participant_id}_ses-{session_id}_T1w.html",
    ]


def get_qsiprep_output_paths(
    participant_id, session_id, pipeline_version=None
) -> list[str]:
    if pipeline_version == "0.23.0":
        fpaths = [
            f"ses-{session_id}/sub-{participant_id}/anat/sub-{participant_id}_desc-preproc_T1w.json",  # noqa E501
            f"ses-{session_id}/sub-{participant_id}/anat/sub-{participant_id}_from-T1w_to-MNI152NLin2009cAsym_mode-image_xfm.h5",  # noqa E501
            f"ses-{session_id}/sub-{participant_id}/anat/sub-{participant_id}_desc-preproc_T1w.nii.gz",  # noqa E501
            f"ses-{session_id}/sub-{participant_id}/anat/sub-{participant_id}_desc-brain_mask.nii.gz",  # noqa E501
            f"ses-{session_id}/sub-{participant_id}/anat/sub-{participant_id}_from-T1wNative_to-T1wACPC_mode-image_xfm.mat",  # noqa E501
            f"ses-{session_id}/sub-{participant_id}/anat/sub-{participant_id}_from-MNI152NLin2009cAsym_to-T1w_mode-image_xfm.h5",  # noqa E501
            f"ses-{session_id}/sub-{participant_id}/anat/sub-{participant_id}_desc-aseg_dseg.nii.gz",  # noqa E501
            f"ses-{session_id}/sub-{participant_id}/anat/sub-{participant_id}_from-T1wACPC_to-T1wNative_mode-image_xfm.mat",  # noqa E501
            f"ses-{session_id}/sub-{participant_id}/anat/sub-{participant_id}_dseg.nii.gz",  # noqa E501
            f"ses-{session_id}/sub-{participant_id}/ses-{session_id}/dwi/sub-{participant_id}_ses-{session_id}_space-T1w_desc-preproc_dwi.b",  # noqa E501
            f"ses-{session_id}/sub-{participant_id}/ses-{session_id}/dwi/sub-{participant_id}_ses-{session_id}_confounds.tsv",  # noqa E501
            f"ses-{session_id}/sub-{participant_id}/ses-{session_id}/dwi/sub-{participant_id}_ses-{session_id}_space-T1w_desc-brain_mask.nii.gz",  # noqa E501
            f"ses-{session_id}/sub-{participant_id}/ses-{session_id}/dwi/sub-{participant_id}_ses-{session_id}_desc-SliceQC_dwi.json",  # noqa E501
            f"ses-{session_id}/sub-{participant_id}/ses-{session_id}/dwi/sub-{participant_id}_ses-{session_id}_space-T1w_dwiref.nii.gz",  # noqa E501
            f"ses-{session_id}/sub-{participant_id}/ses-{session_id}/dwi/sub-{participant_id}_ses-{session_id}_desc-ImageQC_dwi.csv",  # noqa E501
            f"ses-{session_id}/sub-{participant_id}/ses-{session_id}/dwi/sub-{participant_id}_ses-{session_id}_space-T1w_desc-preproc_dwi.b_table.txt",  # noqa E501
            f"ses-{session_id}/sub-{participant_id}/ses-{session_id}/dwi/sub-{participant_id}_ses-{session_id}_space-T1w_desc-preproc_dwi.nii.gz",  # noqa E501
            f"ses-{session_id}/sub-{participant_id}/ses-{session_id}/dwi/sub-{participant_id}_ses-{session_id}_space-T1w_desc-preproc_dwi.bvec",  # noqa E501
            f"ses-{session_id}/sub-{participant_id}/ses-{session_id}/dwi/sub-{participant_id}_ses-{session_id}_space-T1w_desc-eddy_cnr.nii.gz",  # noqa E501
            f"ses-{session_id}/sub-{participant_id}/ses-{session_id}/dwi/sub-{participant_id}_ses-{session_id}_space-T1w_desc-preproc_dwi.bval",  # noqa E501
            f"ses-{session_id}/sub-{participant_id}/ses-{session_id}/anat/sub-{participant_id}_ses-{session_id}_from-orig_to-T1w_mode-image_xfm.txt",  # noqa E501
        ]
    elif pipeline_version == "0.24.0":
        fpaths = [
            f"sub-{participant_id}/ses-{session_id}/anat/sub-{participant_id}_ses-{session_id}_space-ACPC_desc-brain_mask.nii.gz",  # noqa E501
            f"sub-{participant_id}/ses-{session_id}/anat/sub-{participant_id}_ses-{session_id}_space-ACPC_desc-preproc_T1w.nii.gz",  # noqa E501
            f"sub-{participant_id}/ses-{session_id}/anat/sub-{participant_id}_ses-{session_id}_space-ACPC_desc-preproc_T1w.json",  # noqa E501
            f"sub-{participant_id}/ses-{session_id}/anat/sub-{participant_id}_ses-{session_id}_from-ACPC_to-MNI152NLin2009cAsym_mode-image_xfm.h5",  # noqa E501
            f"sub-{participant_id}/ses-{session_id}/anat/sub-{participant_id}_ses-{session_id}_from-MNI152NLin2009cAsym_to-ACPC_mode-image_xfm.h5",  # noqa E501
            f"sub-{participant_id}/ses-{session_id}/dwi/sub-{participant_id}_ses-{session_id}_space-ACPC_desc-brain_mask.nii.gz",  # noqa E501
            f"sub-{participant_id}/ses-{session_id}/dwi/sub-{participant_id}_ses-{session_id}_space-ACPC_desc-preproc_dwi.nii.gz",  # noqa E501
            f"sub-{participant_id}/ses-{session_id}/dwi/sub-{participant_id}_ses-{session_id}_space-ACPC_desc-preproc_dwi.json",  # noqa E501
            f"sub-{participant_id}/ses-{session_id}/dwi/sub-{participant_id}_ses-{session_id}_space-ACPC_desc-preproc_dwi.b",  # noqa E501
            f"sub-{participant_id}/ses-{session_id}/dwi/sub-{participant_id}_ses-{session_id}_space-ACPC_desc-preproc_dwi.bval",  # noqa E501
            f"sub-{participant_id}/ses-{session_id}/dwi/sub-{participant_id}_ses-{session_id}_space-ACPC_desc-preproc_dwi.bvec",  # noqa E501
        ]
    return fpaths


def test_sample_configs():
    def get_pipelines(
        pipeline_configs: list[BasePipelineConfig],
    ) -> list[tuple[str, str]]:
        return [(pipeline.NAME, pipeline.VERSION) for pipeline in pipeline_configs]

    def get_latest_pipelines(pipelines: list[tuple[str, str]]) -> list[tuple[str, str]]:
        pipelines_latest = defaultdict(lambda: "0")
        for pipeline_name, pipeline_version in pipelines:
            if Version(pipeline_version) > Version(pipelines_latest[pipeline_name]):
                pipelines_latest[pipeline_name] = pipeline_version
        return list(pipelines_latest.items())

    config_full = Config.load(FPATH_SAMPLE_CONFIG_FULL)
    config_latest = Config.load(FPATH_SAMPLE_CONFIG)

    bids_pipelines = get_pipelines(config_full.BIDS_PIPELINES)
    proc_pipelines = get_pipelines(config_full.PROC_PIPELINES)
    bids_pipelines_latest = get_latest_pipelines(bids_pipelines)
    proc_pipelines_latest = get_latest_pipelines(proc_pipelines)

    # check that config_latest is a subset of config_full
    config_full.BIDS_PIPELINES = [
        bids_pipeline
        for bids_pipeline in config_full.BIDS_PIPELINES
        if (bids_pipeline.NAME, bids_pipeline.VERSION) in bids_pipelines_latest
    ]
    config_full.PROC_PIPELINES = [
        proc_pipeline
        for proc_pipeline in config_full.PROC_PIPELINES
        if (proc_pipeline.NAME, proc_pipeline.VERSION) in proc_pipelines_latest
    ]
    assert config_full == config_latest, "Sample config files are not in sync"


@pytest.mark.parametrize("fpath_descriptor", get_fpaths_descriptors())
def test_boutiques_descriptors(fpath_descriptor):
    bosh(["validate", fpath_descriptor])


@pytest.mark.parametrize(
    "pipeline_name,pipeline_version",
    [
        ("bids-validator", "2.0.3"),
        ("fmriprep", "20.2.7"),
        ("fmriprep", "23.1.3"),
        ("fmriprep", "24.1.1"),
        ("mriqc", "23.1.0"),
        ("qsiprep", "0.23.0"),
    ],
)
def test_pipeline_runner(
    pipeline_name,
    pipeline_version,
    single_subject_dataset,
):
    layout, participant_id, session_id = single_subject_dataset
    layout: DatasetLayout
    runner = PipelineRunner(
        dpath_root=layout.dpath_root,
        pipeline_name=pipeline_name,
        pipeline_version=pipeline_version,
        simulate=True,
    )

    runner.pipeline_config.get_fpath_container().touch()

    invocation_str, descriptor_str = runner.run_single(
        participant_id=participant_id, session_id=session_id
    )

    assert TEMPLATE_REPLACE_PATTERN.search(invocation_str) is None
    assert TEMPLATE_REPLACE_PATTERN.search(descriptor_str) is None


@pytest.mark.parametrize(
    "pipeline_name,pipeline_version,pipeline_step",
    [
        ("heudiconv", "0.12.2", "prepare"),
        ("heudiconv", "0.12.2", "convert"),
        ("dcm2bids", "3.1.0", "prepare"),
        ("dcm2bids", "3.1.0", "convert"),
        ("dcm2bids", "3.2.0", "prepare"),
        ("dcm2bids", "3.2.0", "convert"),
        ("bidscoin", "4.3.2", "prepare"),
        ("bidscoin", "4.3.2", "edit"),
        ("bidscoin", "4.3.2", "convert"),
    ],
)
def test_bids_conversion_runner(
    pipeline_name, pipeline_version, pipeline_step, single_subject_dataset
):
    layout, participant_id, session_id = single_subject_dataset
    layout: DatasetLayout
    runner = BidsConversionRunner(
        dpath_root=layout.dpath_root,
        pipeline_name=pipeline_name,
        pipeline_version=pipeline_version,
        pipeline_step=pipeline_step,
        simulate=True,
    )

    fpath_container = runner.pipeline_config.get_fpath_container()
    if fpath_container is not None:
        runner.pipeline_config.get_fpath_container().touch()

    invocation_str, descriptor_str = runner.run_single(
        participant_id=participant_id, session_id=session_id
    )

    assert TEMPLATE_REPLACE_PATTERN.search(invocation_str) is None
    assert TEMPLATE_REPLACE_PATTERN.search(descriptor_str) is None


def test_bids_pipeline_configs():
    config = Config.load(FPATH_SAMPLE_CONFIG_FULL)
    for pipeline_config in config.BIDS_PIPELINES:
        count = sum([step.UPDATE_DOUGHNUT for step in pipeline_config.STEPS])
        assert count == 1, (
            f"BIDS pipeline {pipeline_config.NAME} {pipeline_config.VERSION}"
            f" should have exactly one step with UPDATE_DOUGHNUT=true (got {count})"
        )


@pytest.mark.parametrize(
    "pipeline_name,pipeline_version,pipeline_step",
    [
        ("fmriprep", "20.2.7", DEFAULT_PIPELINE_STEP_NAME),
        ("fmriprep", "23.1.3", DEFAULT_PIPELINE_STEP_NAME),
        ("fmriprep", "24.1.1", DEFAULT_PIPELINE_STEP_NAME),
        ("freesurfer", "6.0.1", DEFAULT_PIPELINE_STEP_NAME),
        ("freesurfer", "7.3.2", DEFAULT_PIPELINE_STEP_NAME),
        ("mriqc", "23.1.0", DEFAULT_PIPELINE_STEP_NAME),
        ("qsiprep", "0.23.0", DEFAULT_PIPELINE_STEP_NAME),
    ],
)
def test_tracker(
    pipeline_name, pipeline_version, pipeline_step, single_subject_dataset
):
    layout, participant_id, session_id = single_subject_dataset
    layout: DatasetLayout
    tracker = PipelineTracker(
        dpath_root=layout.dpath_root,
        pipeline_name=pipeline_name,
        pipeline_version=pipeline_version,
        pipeline_step=pipeline_step,
    )

    # make sure all template strings are replaced
    with warnings.catch_warnings():
        warnings.simplefilter("error")
        tracker.run_single(participant_id=participant_id, session_id=session_id)


@pytest.mark.parametrize(
    "pipeline_name,pipeline_version,pipeline_step,fn_fpaths_generator",
    [
        ("fmriprep", "20.2.7", DEFAULT_PIPELINE_STEP_NAME, get_fmriprep_output_paths),
        ("fmriprep", "23.1.3", DEFAULT_PIPELINE_STEP_NAME, get_fmriprep_output_paths),
        ("fmriprep", "24.1.1", DEFAULT_PIPELINE_STEP_NAME, get_fmriprep_output_paths),
        ("mriqc", "23.1.0", DEFAULT_PIPELINE_STEP_NAME, get_mriqc_output_paths),
        ("qsiprep", "0.23.0", DEFAULT_PIPELINE_STEP_NAME, get_qsiprep_output_paths),
    ],
)
def test_tracker_paths(
    pipeline_name,
    pipeline_version,
    pipeline_step,
    fn_fpaths_generator,
    single_subject_dataset,
):
    layout, participant_id, session_id = single_subject_dataset
    layout: DatasetLayout
    tracker = PipelineTracker(
        dpath_root=layout.dpath_root,
        pipeline_name=pipeline_name,
        pipeline_version=pipeline_version,
        pipeline_step=pipeline_step,
    )

    # create files
    for fpath_relative in fn_fpaths_generator(
        participant_id, session_id, pipeline_version
    ):
        fpath: Path = tracker.dpath_pipeline_output / fpath_relative
        fpath.parent.mkdir(parents=True, exist_ok=True)
        fpath.touch()

    # run tracker
    tracker.run_single(participant_id=participant_id, session_id=session_id)

    # check status
    assert (
        tracker.bagel.loc[
            (
                (tracker.bagel[tracker.bagel.col_participant_id] == participant_id)
                & (tracker.bagel[tracker.bagel.col_session_id] == session_id)
            ),
            tracker.bagel.col_status,
        ].item()
        == tracker.bagel.status_success
    )


@pytest.mark.parametrize(
    "pipeline_name,pipeline_version",
    [
<<<<<<< HEAD
        ("fs_stats", "0.2.0"),
=======
        ("fs_stats", "0.2.1"),
>>>>>>> 591dd267
        ("static_FC", "0.1.0"),
    ],
)
def test_extractor(
    pipeline_name,
    pipeline_version,
    single_subject_dataset,
):
    layout, participant_id, session_id = single_subject_dataset
    layout: DatasetLayout
    runner = ExtractionRunner(
        dpath_root=layout.dpath_root,
        pipeline_name=pipeline_name,
        pipeline_version=pipeline_version,
        simulate=True,
    )

    if (fpath_container := runner.pipeline_config.get_fpath_container()) is not None:
        fpath_container.touch()

    invocation_str, descriptor_str = runner.run_single(
        participant_id=participant_id, session_id=session_id
    )

    assert TEMPLATE_REPLACE_PATTERN.search(invocation_str) is None
    assert TEMPLATE_REPLACE_PATTERN.search(descriptor_str) is None<|MERGE_RESOLUTION|>--- conflicted
+++ resolved
@@ -360,11 +360,7 @@
 @pytest.mark.parametrize(
     "pipeline_name,pipeline_version",
     [
-<<<<<<< HEAD
-        ("fs_stats", "0.2.0"),
-=======
         ("fs_stats", "0.2.1"),
->>>>>>> 591dd267
         ("static_FC", "0.1.0"),
     ],
 )
